// Copyright 2013 The Rust Project Developers. See the COPYRIGHT
// file at the top-level directory of this distribution and at
// http://rust-lang.org/COPYRIGHT.
//
// Licensed under the Apache License, Version 2.0 <LICENSE-APACHE or
// http://www.apache.org/licenses/LICENSE-2.0> or the MIT license
// <LICENSE-MIT or http://opensource.org/licenses/MIT>, at your
// option. This file may not be copied, modified, or distributed
// except according to those terms.

/*!

Bindings to libuv, along with the default implementation of `core::rt::rtio`.

UV types consist of the event loop (Loop), Watchers, Requests and
Callbacks.

Watchers and Requests encapsulate pointers to uv *handles*, which have
subtyping relationships with each other.  This subtyping is reflected
in the bindings with explicit or implicit coercions. For example, an
upcast from TcpWatcher to StreamWatcher is done with
`tcp_watcher.as_stream()`. In other cases a callback on a specific
type of watcher will be passed a watcher of a supertype.

Currently all use of Request types (connect/write requests) are
encapsulated in the bindings and don't need to be dealt with by the
caller.

# Safety note

Due to the complex lifecycle of uv handles, as well as compiler bugs,
this module is not memory safe and requires explicit memory management,
via `close` and `delete` methods.

*/

<<<<<<< HEAD
use container::Container;
use option::*;
use str::raw::from_c_str;
use to_str::ToStr;
use vec;
use ptr;
use ptr::Ptr;
=======
use libc;
use vec;
use ptr;
use cast;
use str;
use option::*;
use str::raw::from_c_str;
use to_str::ToStr;
>>>>>>> ee0ce64d
use libc::{c_void, c_int, size_t, malloc, free};
use cast::transmute;
use ptr::null;
use unstable::finally::Finally;

use rt::io::IoError;

#[cfg(test)] use unstable::run_in_bare_thread;

pub use self::file::FsRequest;
pub use self::net::{StreamWatcher, TcpWatcher};
pub use self::idle::IdleWatcher;

/// The implementation of `rtio` for libuv
pub mod uvio;

/// C bindings to libuv
pub mod uvll;

pub mod file;
pub mod net;
pub mod idle;

/// XXX: Loop(*handle) is buggy with destructors. Normal structs
/// with dtors may not be destructured, but tuple structs can,
/// but the results are not correct.
pub struct Loop {
    handle: *uvll::uv_loop_t
}

/// The trait implemented by uv 'watchers' (handles). Watchers are
/// non-owning wrappers around the uv handles and are not completely
/// safe - there may be multiple instances for a single underlying
/// handle.  Watchers are generally created, then `start`ed, `stop`ed
/// and `close`ed, but due to their complex life cycle may not be
/// entirely memory safe if used in unanticipated patterns.
pub trait Watcher { }

pub trait Request { }

/// A type that wraps a native handle
pub trait NativeHandle<T> {
    pub fn from_native_handle(T) -> Self;
    pub fn native_handle(&self) -> T;
}

pub impl Loop {
    fn new() -> Loop {
        let handle = unsafe { uvll::loop_new() };
        assert!(handle.is_not_null());
        NativeHandle::from_native_handle(handle)
    }

    fn run(&mut self) {
        unsafe { uvll::run(self.native_handle()) };
    }

    fn close(&mut self) {
        unsafe { uvll::loop_delete(self.native_handle()) };
    }
}

impl NativeHandle<*uvll::uv_loop_t> for Loop {
    fn from_native_handle(handle: *uvll::uv_loop_t) -> Loop {
        Loop { handle: handle }
    }
    fn native_handle(&self) -> *uvll::uv_loop_t {
        self.handle
    }
}

// XXX: The uv alloc callback also has a *uv_handle_t arg
pub type AllocCallback = ~fn(uint) -> Buf;
pub type ReadCallback = ~fn(StreamWatcher, int, Buf, Option<UvError>);
pub type NullCallback = ~fn();
pub type IdleCallback = ~fn(IdleWatcher, Option<UvError>);
pub type ConnectionCallback = ~fn(StreamWatcher, Option<UvError>);
pub type FsCallback = ~fn(FsRequest, Option<UvError>);


/// Callbacks used by StreamWatchers, set as custom data on the foreign handle
struct WatcherData {
    read_cb: Option<ReadCallback>,
    write_cb: Option<ConnectionCallback>,
    connect_cb: Option<ConnectionCallback>,
    close_cb: Option<NullCallback>,
    alloc_cb: Option<AllocCallback>,
    idle_cb: Option<IdleCallback>
}

pub trait WatcherInterop {
    fn event_loop(&self) -> Loop;
    fn install_watcher_data(&mut self);
    fn get_watcher_data<'r>(&'r mut self) -> &'r mut WatcherData;
    fn drop_watcher_data(&mut self);
}

impl<H, W: Watcher + NativeHandle<*H>> WatcherInterop for W {
    /// Get the uv event loop from a Watcher
    pub fn event_loop(&self) -> Loop {
        unsafe {
            let handle = self.native_handle();
            let loop_ = uvll::get_loop_for_uv_handle(handle);
            NativeHandle::from_native_handle(loop_)
        }
    }

    pub fn install_watcher_data(&mut self) {
        unsafe {
            let data = ~WatcherData {
                read_cb: None,
                write_cb: None,
                connect_cb: None,
                close_cb: None,
                alloc_cb: None,
                idle_cb: None
            };
            let data = transmute::<~WatcherData, *c_void>(data);
            uvll::set_data_for_uv_handle(self.native_handle(), data);
        }
    }

    pub fn get_watcher_data<'r>(&'r mut self) -> &'r mut WatcherData {
        unsafe {
            let data = uvll::get_data_for_uv_handle(self.native_handle());
            let data = transmute::<&*c_void, &mut ~WatcherData>(&data);
            return &mut **data;
        }
    }

    pub fn drop_watcher_data(&mut self) {
        unsafe {
            let data = uvll::get_data_for_uv_handle(self.native_handle());
            let _data = transmute::<*c_void, ~WatcherData>(data);
            uvll::set_data_for_uv_handle(self.native_handle(), null::<()>());
        }
    }
}

// XXX: Need to define the error constants like EOF so they can be
// compared to the UvError type

pub struct UvError(uvll::uv_err_t);

pub impl UvError {

    fn name(&self) -> ~str {
        unsafe {
            let inner = match self { &UvError(ref a) => a };
            let name_str = uvll::err_name(inner);
            assert!(name_str.is_not_null());
            from_c_str(name_str)
        }
    }

    fn desc(&self) -> ~str {
        unsafe {
            let inner = match self { &UvError(ref a) => a };
            let desc_str = uvll::strerror(inner);
            assert!(desc_str.is_not_null());
            from_c_str(desc_str)
        }
    }
}

impl ToStr for UvError {
    fn to_str(&self) -> ~str {
        fmt!("%s: %s", self.name(), self.desc())
    }
}

#[test]
fn error_smoke_test() {
    let err = uvll::uv_err_t { code: 1, sys_errno_: 1 };
    let err: UvError = UvError(err);
    assert!(err.to_str() == ~"EOF: end of file");
}

pub fn last_uv_error<H, W: Watcher + NativeHandle<*H>>(watcher: &W) -> UvError {
    unsafe {
        let loop_ = watcher.event_loop();
        UvError(uvll::last_error(loop_.native_handle()))
    }
}

pub fn uv_error_to_io_error(uverr: UvError) -> IoError {

    // XXX: Could go in str::raw
    unsafe fn c_str_to_static_slice(s: *libc::c_char) -> &'static str {
        let s = s as *u8;
        let mut curr = s, len = 0u;
        while *curr != 0u8 {
            len += 1u;
            curr = ptr::offset(s, len);
        }

        str::raw::buf_as_slice(s, len, |d| cast::transmute(d))
    }


    unsafe {
        // Importing error constants
        use rt::uv::uvll::*;
        use rt::io::*;

        // uv error descriptions are static
        let c_desc = uvll::strerror(&*uverr);
        let desc = c_str_to_static_slice(c_desc);

        let kind = match uverr.code {
            UNKNOWN => OtherIoError,
            OK => OtherIoError,
            EOF => EndOfFile,
            EACCES => PermissionDenied,
            ECONNREFUSED => ConnectionRefused,
            e => {
                abort!("unknown uv error code: %u", e as uint);
            }
        };

        IoError {
            kind: kind,
            desc: desc,
            detail: None
        }
    }
}

/// Given a uv handle, convert a callback status to a UvError
// XXX: Follow the pattern below by parameterizing over T: Watcher, not T
pub fn status_to_maybe_uv_error<T>(handle: *T, status: c_int) -> Option<UvError> {
    if status != -1 {
        None
    } else {
        unsafe {
            rtdebug!("handle: %x", handle as uint);
            let loop_ = uvll::get_loop_for_uv_handle(handle);
            rtdebug!("loop: %x", loop_ as uint);
            let err = uvll::last_error(loop_);
            Some(UvError(err))
        }
    }
}

/// The uv buffer type
pub type Buf = uvll::uv_buf_t;

/// Borrow a slice to a Buf
pub fn slice_to_uv_buf(v: &[u8]) -> Buf {
    let data = unsafe { vec::raw::to_ptr(v) };
    unsafe { uvll::buf_init(data, v.len()) }
}

// XXX: Do these conversions without copying

/// Transmute an owned vector to a Buf
pub fn vec_to_uv_buf(v: ~[u8]) -> Buf {
    unsafe {
        let data = malloc(v.len() as size_t) as *u8;
        assert!(data.is_not_null());
        do vec::as_imm_buf(v) |b, l| {
            let data = data as *mut u8;
            ptr::copy_memory(data, b, l)
        }
        uvll::buf_init(data, v.len())
    }
}

/// Transmute a Buf that was once a ~[u8] back to ~[u8]
pub fn vec_from_uv_buf(buf: Buf) -> Option<~[u8]> {
    if !(buf.len == 0 && buf.base.is_null()) {
        let v = unsafe { vec::from_buf(buf.base, buf.len as uint) };
        unsafe { free(buf.base as *c_void) };
        return Some(v);
    } else {
        // No buffer
        rtdebug!("No buffer!");
        return None;
    }
}

#[test]
fn test_slice_to_uv_buf() {
    let slice = [0, .. 20];
    let buf = slice_to_uv_buf(slice);

    assert!(buf.len == 20);

    unsafe {
        let base = transmute::<*u8, *mut u8>(buf.base);
        (*base) = 1;
        (*ptr::mut_offset(base, 1)) = 2;
    }

    assert!(slice[0] == 1);
    assert!(slice[1] == 2);
}


#[test]
fn loop_smoke_test() {
    do run_in_bare_thread {
        let mut loop_ = Loop::new();
        loop_.run();
        loop_.close();
    }
}

#[test]
#[ignore(reason = "valgrind - loop destroyed before watcher?")]
fn idle_new_then_close() {
    do run_in_bare_thread {
        let mut loop_ = Loop::new();
        let idle_watcher = { IdleWatcher::new(&mut loop_) };
        idle_watcher.close(||());
    }
}

#[test]
fn idle_smoke_test() {
    do run_in_bare_thread {
        let mut loop_ = Loop::new();
        let mut idle_watcher = { IdleWatcher::new(&mut loop_) };
        let mut count = 10;
        let count_ptr: *mut int = &mut count;
        do idle_watcher.start |idle_watcher, status| {
            let mut idle_watcher = idle_watcher;
            assert!(status.is_none());
            if unsafe { *count_ptr == 10 } {
                idle_watcher.stop();
                idle_watcher.close(||());
            } else {
                unsafe { *count_ptr = *count_ptr + 1; }
            }
        }
        loop_.run();
        loop_.close();
        assert!(count == 10);
    }
}

#[test]
fn idle_start_stop_start() {
    do run_in_bare_thread {
        let mut loop_ = Loop::new();
        let mut idle_watcher = { IdleWatcher::new(&mut loop_) };
        do idle_watcher.start |idle_watcher, status| {
            let mut idle_watcher = idle_watcher;
            assert!(status.is_none());
            idle_watcher.stop();
            do idle_watcher.start |idle_watcher, status| {
                assert!(status.is_none());
                let mut idle_watcher = idle_watcher;
                idle_watcher.stop();
                idle_watcher.close(||());
            }
        }
        loop_.run();
        loop_.close();
    }
}<|MERGE_RESOLUTION|>--- conflicted
+++ resolved
@@ -34,15 +34,11 @@
 
 */
 
-<<<<<<< HEAD
 use container::Container;
 use option::*;
 use str::raw::from_c_str;
 use to_str::ToStr;
-use vec;
-use ptr;
 use ptr::Ptr;
-=======
 use libc;
 use vec;
 use ptr;
@@ -51,7 +47,6 @@
 use option::*;
 use str::raw::from_c_str;
 use to_str::ToStr;
->>>>>>> ee0ce64d
 use libc::{c_void, c_int, size_t, malloc, free};
 use cast::transmute;
 use ptr::null;
